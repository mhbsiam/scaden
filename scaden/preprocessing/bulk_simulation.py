--- conflicted
+++ resolved
@@ -360,11 +360,8 @@
 
     # Create datasets
     for i in range(len(xs)):
-<<<<<<< HEAD
         logger.info("Subsampling " + datasets[i] + "...")
-=======
-        print("Subsampling " + datasets[i] + "...")
->>>>>>> 8e204ec9
+
         tmpx, tmpy = create_subsample_dataset(
             xs[i], ys[i], sample_size, celltypes, num_samples
         )
