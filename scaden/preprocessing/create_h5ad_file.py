"""
Combine artificial bulk datasets and optionally other datasets into h5ad files
usable for scaden training

When using additional datasets, they should be in similar format and best have the same output cell types.
"""

import argparse
import anndata
import glob
import os
import pandas as pd
import numpy as np

"""
Functions
"""

def parse_data(x_path, y_path):
    """
    Parse data and labels and divide them into training and testset
    :param x_path:
    :param y_path:
    :return: training and test data and labels
    """
    # Load the data
    x = pd.read_table(x_path, sep="\t")
    y = pd.read_table(y_path, sep="\t")
    labels = list(y.columns)

    # Transform Y to numpy array and split in train and testset
    yseries = []

    for i in range(y.shape[0]):
        yseries.append(list(y.iloc[i]))
    y = np.array(yseries)

    return x, y, labels

def load_celltypes(brain_training_dir):

    celltypes_path = os.path.join(brain_training_dir, "celltypes.txt")
    celltypes = pd.read_csv(celltypes_path, sep="\t")
    celltypes = list(celltypes.iloc[:, 1])
    return celltypes

def sort_celltypes(ratios, labels, ref_labels):
    """
    Bring ratios in correct order of cell types
    :param ratios:
    :param labels:
    :param ref_labels:
    :return:
    """
    idx = [labels.index(x) for x in ref_labels]
    ratios = ratios[:, idx]
    return ratios

"""
Main Section
"""

# Argument parsing
parser = argparse.ArgumentParser()
parser.add_argument("--data", type=str, help="Directory containg the datsets",
                    default="/home/kevin/deepcell_project/datasets/PBMCs/training/pbmc_top100_3000_400/")
parser.add_argument("--out", type=str, help="Output path and name. Must end with h5ad", default="dataset.h5ad")
parser.add_argument("--pattern", type=str, help="Pattern to use for file collection (default: *_samples.txt", default="*_samples.txt")
parser.add_argument("--unknown", type=str, help="Cells to mark as unknown in the h5ad file. Can be used for gouping.",
                    default=["Unknown"])
args = parser.parse_args()

data_dir = args.data
out_path = args.out
pattern = args.pattern
unknown = args.unknown

# List available datasets
files = glob.glob(data_dir + pattern)
files = [os.path.basename(x) for x in files]
datasets = [x.split("_")[0] for x in files]

# get celltypes
celltypes = load_celltypes(data_dir)
print("Celltypes: " + str(celltypes))

adata = []
me_dict = {}

# Create adata datasets for each
for i, train_file in enumerate(datasets):

    rna_file = os.path.join(data_dir, train_file + "_samples.txt")
    ratios_file = os.path.join(data_dir, train_file + "_labels.txt")

    x, y, labels = parse_data(rna_file, ratios_file)
    # sort y
    y = sort_celltypes(y, labels, celltypes)
    test = [labels.index(x) for x in celltypes]
    labels = [labels[i] for i in test]

    x = x.sort_index(axis=1)
    ratios = pd.DataFrame(y, columns=celltypes)
    ratios['ds'] = pd.Series(np.repeat(train_file, y.shape[0]),
                             index=ratios.index)


    print("Processing " + str(train_file))
<<<<<<< HEAD
    x = pd.DataFrame(x)
    adata.append(anndata.AnnData(X=x,
=======
    adata.append(anndata.AnnData(X=x.to_numpy(),
>>>>>>> 4e5afc39
                                 obs=ratios,
                                 var=pd.DataFrame(columns=[], index=list(x))))
import gc
for i in range(1, len(adata)):
    print("Concatenating " + str(i))
    adata[0] = adata[0].concatenate(adata[1])
    del adata[1]
    gc.collect()
    print(len(adata))
adata = adata[0]


# add cell types and signature genes
adata.uns['cell_types'] = celltypes
adata.uns['unknown'] = unknown

# save data
adata.write(out_path)<|MERGE_RESOLUTION|>--- conflicted
+++ resolved
@@ -106,12 +106,8 @@
 
 
     print("Processing " + str(train_file))
-<<<<<<< HEAD
     x = pd.DataFrame(x)
-    adata.append(anndata.AnnData(X=x,
-=======
     adata.append(anndata.AnnData(X=x.to_numpy(),
->>>>>>> 4e5afc39
                                  obs=ratios,
                                  var=pd.DataFrame(columns=[], index=list(x))))
 import gc
