#!/usr/bin/env python3

from setuptools import setup, find_packages

<<<<<<< HEAD
version = "1.0.2"
=======
version = "1.0.1"
>>>>>>> 8e204ec9

with open("README.md", "r", encoding="UTF-8") as fh:
    long_description = fh.read()

with open("LICENSE", encoding="UTF-8") as f:
    license = f.read()

setup(
    name="scaden",
    version=version,
    description="Cell type deconvolution using single cell data",
    long_description=long_description,
    long_description_content_type="text/markdown",
    keywords=[
        "bioinformatics",
        "deep learning",
        "machine learning",
        "single cell sequencing",
        "deconvolution",
    ],
    author="Kevin Menden",
    author_email="kevin.menden@t-online.de",
    url="https://github.com/KevinMenden/scaden",
    license="MIT License",
    entry_points={"console_scripts": ["scaden=scaden.__main__:main"]},
    packages=find_packages(),
    include_package_data=True,
    python_requires=">3.6.0",
    install_requires=[
        "pandas",
        "numpy",
        "scikit-learn",
        "tensorflow>=2.0",
        "anndata",
        "tqdm",
        "click",
        "h5py~=2.10.0",
    ],
)<|MERGE_RESOLUTION|>--- conflicted
+++ resolved
@@ -2,11 +2,8 @@
 
 from setuptools import setup, find_packages
 
-<<<<<<< HEAD
 version = "1.0.2"
-=======
-version = "1.0.1"
->>>>>>> 8e204ec9
+
 
 with open("README.md", "r", encoding="UTF-8") as fh:
     long_description = fh.read()
